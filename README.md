# Noolang

An functional, expression-based, LLM-friendly programming language designed for linear, declarative code with explicit effects and strong type inference.

## Features
- **Expression-based** - everything is an expression
- **Strong type inference** 
- **Type Constraints** - expressive constraint system for safe generic programming
- **Trait system** - constraint definitions and implementations with type-directed dispatch
- **Functional programming** idioms and patterns
- **Pipeline and function application operators** (`|>`, `|`, `|?`, `$`) for composition and safe chaining. 
- **Composable accessors for Records** for immutably reading and writing structured data.
- **REPL** for interactive development with comprehensive debugging tools
- **Explicit effects**: Effects are tracked in the type system and visible in function types
- **Explicit Mutation**: mutable variables require special handling and can only be mutated lexically to increase safety.
- **Algebraic Data Types (ADTs)**: Complete implementation with type definitions, constructors, pattern matching, and built-in Option/Result types


## Installation

```bash
npm install
npm run build
```

## Usage

### REPL

Start the interactive REPL:

```bash
npm run dev
```

Or run the compiled version:

```bash
npm start
```

### Examples

```noolang
# Function definition
add = fn x y => x + y

# Function application doesn't require parens and `,` is only used for separating items in data structures like `Tuple`, `Record` and `List`
add 2 3

# The + operator works for both numbers and strings
1 + 2           # => 3 : Int
"hello" + " world"  # => "hello world" : String

# all functions are curried so if you pass less than their full number of arguments you get back a partially applied function
increment = add 1;
increment 2 
# 3 : Float

# to nest calls you may need parenthesis
add 2 (add 3 2)

# strictly speaking you never pass more than one argument
add 1 2 
# is actually 
((add 1) 2)
# in javascript this could be seen as `const add = x => y => x + y; add(1)(2);`

# because nesting can get confusing fast noolang includes a few helpful opperators for reducing the need for parens such as the `|` operator:
2 | add 3 | add 2

[1, 2, 3] | map (add 1) # => [2, 3, 4]

# the $ operator acts like a weak function application operator allowing you to often skip parens on the right hand expression:
[1, 2, 3] | map $ add 1

# can be written as



# Conditional expressions
if True then 1 else 2

# Records
user = { @name "Alice", @age 30 }

# Accessors
(@name user)

# Recursion
factorial = fn n => if n == 0 then 1 else n * (factorial (n - 1))

# Mutation
mut counter = 0;
mut! counter = counter + 1

# List operations
[1, 2, 3] |> tail |> head

# Algebraic Data Types
type Color = Red | Green | Blue;
favorite = Red;

type Option a = Some a | None;
result = match (Some 42) with (Some x => x; None => 0)

# Pattern matching
type Point = Point Float Float;
point = Point 10 20;
x = match point with (Point x y => x)
```

## Language Syntax

### Program Structure

**Files are single expression**: Each Noolang file contains exactly one top-level expression. However...

**Semicolon (`;`) is an expression sequencer, not a terminator**:
- Left side expression is evaluated and discarded
- Right side expression is evaluated and returned
- This allows for sequencing operations while only returning the final result
- This is the most commonly used for defining variables but can also be used to sequence effects
- **Program Evaluation**: When evaluating a program with multiple statements, only the result of the final statement is returned

```noolang
# This evaluates to 15 (the result of the right side)
x = 10; x + 5

# This evaluates to [8, 10, 12] (the result of map)
print "hello"; map (fn x => x * 2) [4, 5, 6]
```

### Literals

```noolang
42          # Integer
"hello"     # String
{}          # Unit
[1, 2, 3]   # List (comma-separated)
{ @name "Alice", @age 30 }  # Record (comma-separated fields)
{1, 2, 3}   # Tuple (comma-separated)
```

### Function Definitions

```noolang
# Simple function
add = fn x y => x + y

# Function with multiple parameters
multiply = fn a b c => a * b * c

# Curried function (Haskell-style)
curried_add = fn a => fn b => a + b
```

### Function Application

```noolang
# Direct application
add 2 3

# Nested application
add (multiply 2 3) 4

# Curried application
curried_add 2 3
```

### Pipeline and Function Application Operators

Noolang provides several operators for function composition and application:

#### Pipeline Operator (`|>`) - Function Composition
Composes functions from left to right (like Unix pipes):
```noolang
# Chain functions: f |> g |> h means h(g(f(x)))
[1, 2, 3] |> head |> add 5
```

#### Thrush Operator (`|`) - Function Application
Applies the right function to the left value:
```noolang
# Apply function: x | f means f(x)
[1, 2, 3] | map (fn x => x * 2)
```

#### Safe Thrush Operator (`|?`) - Monadic Chaining
Safely applies functions to monadic values (like Option), implementing smart monadic bind behavior:
```noolang
# Safe application to Some values
Some 42 |? (fn x => x + 10)     # Some 52

# None values short-circuit  
None |? (fn x => x + 10)         # None

# Monadic bind: functions returning Options don't get double-wrapped
safe_divide = fn x => if x == 0 then None else Some (100 / x);
Some 10 |? safe_divide           # Some 10 (not Some Some 10)

# Functions returning regular values get automatically wrapped
Some 5 |? (fn x => x * 2)        # Some 10

# Chaining operations with short-circuiting
Some 10 |? (fn x => x + 5) |? (fn x => x * 2) |? safe_divide  # Some 6
Some 0 |? (fn x => x + 5) |? (fn x => x * 2) |? safe_divide   # None
```

#### Dollar Operator (`$`) - Low-Precedence Function Application
Applies the left function to the right value with low precedence (avoids parentheses):
```noolang
# Without $ - lots of parentheses needed
map (fn x => x * 2) (filter (fn x => x > 5) [1, 2, 3, 4, 5, 6, 7, 8, 9, 10])

# With $ - much cleaner
map (fn x => x * 2) $ filter (fn x => x > 5) $ [1, 2, 3, 4, 5, 6, 7, 8, 9, 10]

# Method-chaining with accessors
person = { @address { @street "123 Main St", @city "Anytown" } };
street_value = person | @address | @street;  # Get the street value

# Using $ to avoid parentheses in complex expressions
# Without $ - nested parentheses
result1 = map (fn x => x * 2) (filter (fn x => x > 3) (person | @scores));

# With $ - cleaner chain
result2 = map (fn x => x * 2) $ filter (fn x => x > 3) $ (person | @scores);

# Complex nested function calls
reduce (+) 0 $ map (fn x => x * x) $ filter (fn x => x % 2 == 0) $ [1, 2, 3, 4, 5, 6]
```

### Conditional Expressions

```noolang
if condition then value1 else value2
```

### Records and Accessors

```noolang
# Record creation
user = { @name "Alice", @age 30, @city "NYC" }

# Accessor usage (accessors are functions)
user | @name        # Returns "Alice"
user | @age         # Returns 30

# Chained accessors (with extra fields)
complex = { @bar { @baz fn x => { @qux x }, @extra 42 } }
duck_chain = (((complex | @bar) | @baz) $ 123) | @qux  # Returns 123

# Accessors can be composed or used as functions
getName = @name;
getName user        # Same as user | @name
```

### Recursion

Noolang supports recursive functions with proper closure handling:

```noolang
# Factorial function
factorial = fn n => if n == 0 then 1 else n * (factorial (n - 1))

# Fibonacci function
fibonacci = fn n => if n <= 1 then n else (fibonacci (n - 1)) + (fibonacci (n - 2))

# List operations with recursion
length = fn list => if (isEmpty list) then 0 else 1 + (length (tail list))
```

### Mutation

Noolang supports local mutation with explicit syntax:

```noolang
# Mutable variable declaration
mut counter = 0

# Mutation (updating the variable)
mut! counter = counter + 1

# Mutation in expressions
mutation_demo = (
  mut counter = 0;
  mut! counter = counter + 1;
  counter
)
```

### Data Structure Syntax

Noolang uses commas as separators for all data structures:

```noolang
# Lists - comma separated
[1, 2, 3]
[1,2,3,1,2,3]  # Flexible whitespace around commas

# Records - comma separated fields
{ @name "Alice", @age 30 }
{ @x 1, @y 2, @z 3 }

# Tuples - comma separated
{1, 2, 3}
{10, 20}
```

**Why commas?** This provides a familiar, consistent syntax across all data structures:
- `[1, 2, 3]` = list with three elements
- `{ @name "Alice", @age 30 }` = record with two fields
- `{1, 2, 3}` = tuple with three elements

### Built-in Functions

Noolang provides a comprehensive set of built-in functions organized by category:

#### Arithmetic Operations (Pure)
<<<<<<< HEAD
- **`+`** - Addition/Concatenation: `Int -> Int -> Int` or `String -> String -> String`
- **`-`** - Subtraction: `Int -> Int -> Int` 
- **`*`** - Multiplication: `Int -> Int -> Int`
- **`/`** - Division: `Int -> Int -> Int` (throws error on division by zero)
=======
- **`+`** - Addition: `Float -> Float -> Float`
- **`-`** - Subtraction: `Float -> Float -> Float` 
- **`*`** - Multiplication: `Float -> Float -> Float`
- **`/`** - Division: `Float -> Float -> Option Float`
>>>>>>> b61a8b03

#### Comparison Operations (Pure)
- **`==`** - Equality: `a -> a -> Bool` (polymorphic)
- **`!=`** - Inequality: `a -> a -> Bool` (polymorphic)
- **`<`** - Less than: `Float -> Float -> Bool`
- **`>`** - Greater than: `Float -> Float -> Bool`
- **`<=`** - Less than or equal: `Float -> Float -> Bool`
- **`>=`** - Greater than or equal: `Float -> Float -> Bool`

#### Function Application and Composition (Pure)
- **`|`** - Thrush operator (function application): `a -> (a -> b) -> b`
- **`|?`** - Safe thrush operator (monadic chaining): `m a -> (a -> m b) -> m b`
- **`|>`** - Pipeline operator (left-to-right composition): `(a -> b) -> (b -> c) -> (a -> c)`
- **`<|`** - Compose operator (right-to-left composition): `(b -> c) -> (a -> b) -> (a -> c)`
- **`$`** - Dollar operator (low precedence function application): `(a -> b) -> a -> b`
- **`;`** - Semicolon operator (sequence): `a -> b -> b`

#### List Operations (Pure)
- **`tail`** - Get list tail: `List a -> List a`
- **`cons`** - Prepend element: `a -> List a -> List a`
- **`map`** - Map function over list: `(a -> b) -> List a -> List b`
- **`filter`** - Filter list with predicate: `(a -> Bool) -> List a -> List a`
- **`reduce`** - Reduce list with accumulator: `(b -> a -> b) -> b -> List a -> b`
- **`length`** - Get list length: `List a -> Float`
- **`isEmpty`** - Check if list is empty: `List a -> Bool`
- **`append`** - Concatenate two lists: `List a -> List a -> List a`

#### Math Utilities (Pure)
- **`abs`** - Absolute value: `Float -> Float`
- **`max`** - Maximum of two numbers: `Float -> Float -> Float`
- **`min`** - Minimum of two numbers: `Float -> Float -> Float`

#### String Operations (Pure)
- **`concat`** - Concatenate strings: `String -> String -> String`
- **`toString`** - Convert value to string: `a -> String`

#### Record Operations (Pure)
- **`hasKey`** - Check if record has key: `Record -> String -> Bool`
- **`hasValue`** - Check if record has value: `Record -> a -> Bool`
- **`set`** - Set field in record: `accessor -> Record -> a -> Record`
- **Accessors** - `@field` for getting record fields: `Record -> a`

#### Tuple Operations (Pure)
- **`tupleLength`** - Get tuple length: `Tuple -> Float`
- **`tupleIsEmpty`** - Check if tuple is empty: `Tuple -> Bool`

#### I/O Operations (Effectful)
- **`print`** - Print value: `a -> a` (effect: `!write`)
- **`println`** - Print line: `a -> a` (effect: `!write`)
- **`readFile`** - Read file: `String -> String` (effect: `!read`)
- **`writeFile`** - Write file: `String -> String -> Unit` (effect: `!write`)
- **`log`** - Log message: `String -> Unit` (effect: `!log`)

#### Random Number Generation (Effectful)
- **`random`** - Random integer: `Float` (effect: `!rand`)
- **`randomRange`** - Random in range: `Float -> Float -> Float` (effect: `!rand`)

#### Mutable State Operations (Effectful)
- **`mutSet`** - Set mutable reference: `ref -> a -> Unit` (effect: `!state`)
- **`mutGet`** - Get mutable reference: `ref -> a` (effect: `!state`)

#### ADT Constructors and Utilities

**Option Type:**
- **`Some`** - Option constructor: `a -> Option a`
- **`None`** - Empty option: `Option a`
- **`isSome`** - Check if Option is Some: `Option a -> Bool`
- **`isNone`** - Check if Option is None: `Option a -> Bool`
- **`unwrap`** - Extract value from Some: `Option a -> a` (throws on None)

**Result Type:**
- **`Ok`** - Success constructor: `a -> Result a b`
- **`Err`** - Error constructor: `b -> Result a b`
- **`isOk`** - Check if Result is Ok: `Result a b -> Bool`
- **`isErr`** - Check if Result is Err: `Result a b -> Bool`

**Boolean Type:**
- **`True`** - Boolean true constructor
- **`False`** - Boolean false constructor

### Standard Library Functions

The following functions are defined in `stdlib.noo` and automatically loaded:

#### List Operations (Standard Library)
- **`head`** - Safe head function: `List a -> Option a` (returns `None` for empty lists)

#### Utility Functions (Standard Library)
- **`id`** - Identity function: `a -> a`
- **`compose`** - Function composition: `(b -> c) -> (a -> b) -> (a -> c)`

#### Boolean Operations (Standard Library)
- **`not`** - Boolean negation: `Bool -> Bool`
- **`bool_and`** - Boolean AND: `Bool -> Bool -> Bool`
- **`bool_or`** - Boolean OR: `Bool -> Bool -> Bool`

#### Option Utilities (Standard Library)
- **`option_get_or`** - Extract Option with default: `a -> Option a -> a`
- **`option_map`** - Map over Option: `(a -> b) -> Option a -> Option b`

#### Result Utilities (Standard Library)
- **`result_get_or`** - Extract Result with default: `a -> Result a b -> a`
- **`result_map`** - Map over Result: `(a -> b) -> Result a b -> Result b c`

### Effect System

Noolang has a comprehensive effect system that tracks side effects in function types. Effects are denoted with the `!effect` syntax:

#### Available Effects:
- **`!read`** - File/input reading operations
- **`!write`** - Output/printing operations  
- **`!log`** - Logging operations
- **`!state`** - Mutable state operations
- **`!rand`** - Random number generation
- **`!time`** - Time-related operations
- **`!ffi`** - Foreign function interface
- **`!async`** - Asynchronous operations

#### Effect Syntax:
```noolang
# Pure function (no effects)
add = fn x y => x + y : Float -> Float -> Float

# Effectful function
readAndPrint = fn filename => (
  content = readFile filename;
  print content
) : String -> String !read !write
```

Effects automatically propagate through function composition and are validated by the type system.

## Algebraic Data Types (ADTs)

Noolang supports **Algebraic Data Types** for creating custom types with constructors and pattern matching. This enables type-safe modeling of complex data structures and provides powerful pattern-based control flow.

### Type Definitions

Define custom types with multiple constructors:

```noolang
# Simple enum-like types
type Color = Red | Green | Blue;

# Types with parameters
type Option a = Some a | None;
type Result a b = Ok a | Err b;

# Types with multiple parameters
type Point a = Point a a;
type Shape = Circle Float | Rectangle Float Float;
```

### Built-in ADTs

Noolang provides two essential ADTs out of the box:

#### Option Type
For handling nullable values safely:

```noolang
# Creating Option values
some_value = Some 42;
no_value = None;

# Safe division function
safe_divide = fn a b => if b == 0 then None else Some (a / b);
result = safe_divide 10 2;  # Some 5
```

#### Result Type  
For error handling:

```noolang
# Creating Result values
success = Ok "Operation succeeded";
failure = Err "Something went wrong";

# Function that may fail
parse_number = fn str => if str == "42" then Ok 42 else Err "Invalid";
valid = parse_number "42";    # Ok 42
invalid = parse_number "abc"; # Err "Invalid"
```

### Pattern Matching

Use `match` expressions to destructure ADTs and handle different cases:

```noolang
# Basic pattern matching
handle_option = fn opt => match opt with (
  Some value => value * 2;
  None => 0
);

# Pattern matching with multiple constructors
area = fn shape => match shape with (
  Circle radius => radius * radius * 3;
  Rectangle width height => width * height;
  Triangle a b c => (a * b) / 2
);

# Extracting values from constructors
get_coordinate = fn point => match point with (
  Point x y => { @x x, @y y }
);
```

### Constructor Functions

ADT constructors are automatically created as curried functions:

```noolang
type Point a = Point a a;

# Constructors work as functions
origin = Point 0 0;
make_point = Point;        # Partially applied constructor
point_10 = make_point 10;  # Function waiting for second argument
complete = point_10 20;    # Point 10 20
```

### Integration with Existing Features

ADTs work seamlessly with Noolang's existing features:

```noolang
# With higher-order functions
options = [Some 1, None, Some 3];
extract = fn opt => match opt with (Some x => x; None => 0);
values = map extract options;  # [1, 0, 3]

# With type constraints (automatic)
shapes = [Circle 5, Rectangle 10 20];
areas = map area shapes;       # Areas of all shapes

# With pipeline operators
result = Some 42 | match (Some x => x * 2; None => 0);  # 84
```

### Pattern Syntax

Pattern matching supports various pattern types:

```noolang
# Constructor patterns with variables
match value with (Some x => x; None => 0)

# Nested patterns (for complex ADTs)
match nested with (Some (Point x y) => x + y; _ => 0)

# Wildcard patterns
match color with (Red => 1; _ => 0)
```

### Type Safety

ADTs provide compile-time type safety:

- **Constructor validation**: Wrong number of arguments to constructors is caught
- **Pattern completeness**: Missing pattern cases are detected  
- **Type inference**: ADT types are inferred correctly
- **Constraint propagation**: Type constraints work with custom ADTs

### Current Implementation Status

- ✅ **Type definitions**: `type Name = Constructor1 | Constructor2`
- ✅ **Pattern matching**: `match expr with (pattern => expr; ...)`  
- ✅ **Built-in types**: Option and Result types with utility functions
- ✅ **Constructor functions**: Automatic curried constructor creation
- ✅ **Type checking**: Full type safety with inference
- ✅ **Integration**: Works with all existing language features
- ✅ **Literal patterns**: Support for matching on numbers and strings (e.g., `Code 404`)
- ✅ **Nested patterns**: Support for complex nested constructor patterns (e.g., `Wrap (Value n)`)
- ✅ **Recursive types**: Full support for recursive ADT definitions
- ✅ **Complex patterns**: Complete pattern matching with all pattern types

## Duck-Typed Records and Accessors

Noolang records are **duck-typed**: any record with the required field(s) can be used, regardless of extra fields. This makes accessors and record operations flexible and ergonomic, similar to JavaScript or Python objects.

### Example

```noolang
# Record with extra fields
duck_person = { @name "Bob", @age 42, @extra "ignored" }
duck_name = duck_person | @name  # Returns "Bob"

# Chained accessors with extra fields
complex = { @bar { @baz fn x => { @qux x }, @extra 42 } }
duck_chain = (((complex | @bar) | @baz) $ 123) | @qux  # Returns 123
```

- **Accessors** (`@field`) work with any record that has the required field, even if there are extra fields.
- **Accessor chains** work as long as each step has the required field.
- This enables ergonomic, method-chaining-like patterns and makes Noolang more LLM-friendly and expressive.

## VSCode Support

Noolang has full VSCode syntax highlighting support:

1. **Install the extension**: Use the provided `noolang-0.1.0.vsix` file
2. **Automatic activation**: `.noo` files will automatically use Noolang syntax highlighting
3. **Features**: Keywords, operators, data structures, accessors, comments, and more are highlighted

## Trait System with Constraint Resolution

Noolang features a **comprehensive trait system** that enables constraint-based polymorphism through constraint definitions, implementations, and automatic type-directed dispatch. Constraint and implement statements work at the top level of programs. This provides a foundation for advanced type system features similar to Haskell's type classes or Rust's traits.

### Constraint Definitions

Define constraints that specify required functions and their signatures:

```noolang
# Simple constraint with one function
constraint Show a ( show : a -> String );

# Constraint with multiple functions
constraint Eq a ( 
  equals : a -> a -> Bool; 
  notEquals : a -> a -> Bool 
);

# Complex constraint with generic functions
constraint Monad m (
  return : a -> m a;
  bind : m a -> (a -> m b) -> m b
);
```

### Constraint Implementations

Provide implementations of constraints for specific types:

```noolang
# Implement Show for Float
implement Show Float ( show = intToString );

# Implement Eq for String
implement Eq String ( 
  equals = stringEquals;
  notEquals = fn a b => not (stringEquals a b)
);

# Implement Show for Lists (if elements are showable)
implement Show (List a) given Show a (
  show = fn list => "[" + (joinStrings ", " (map show list)) + "]"
);
```

### Type-Directed Dispatch

Constraint functions automatically resolve to the correct implementation based on argument types:

```noolang
# These calls automatically resolve to the right implementation
show 42              # Uses Show Float implementation
show "hello"         # Uses Show String implementation  
show [1, 2, 3]       # Uses Show (List a) implementation with Show Float

equals 1 2           # Uses Eq Float implementation
equals "a" "b"       # Uses Eq String implementation
```

### Conditional Implementations

Implement constraints conditionally based on other constraints:

```noolang
# Show for Lists only if elements are showable
implement Show (List a) given Show a (
  show = fn list => "[" + (joinStrings ", " (map show list)) + "]"
);

# Eq for pairs if both components are comparable
implement Eq (Pair a b) given Eq a, Eq b (
  equals = fn (Pair x1 y1) (Pair x2 y2) => 
    (equals x1 x2) && (equals y1 y2)
);
```

### Error Handling

Clear error messages when implementations are missing:

```noolang
# This would produce a helpful error:
show someCustomType   # Error: No implementation of Show for CustomType
```

### Complete Example

Here's a complete example showing constraint definitions and usage at the top level:

```noolang
# Define constraints at top level
constraint Show a ( show : a -> String );
constraint Eq a ( 
  equals : a -> a -> Bool; 
  notEquals : a -> a -> Bool 
);

# Implement constraints for different types
implement Show Float ( show = toString );
implement Show String ( show = fn s => s );
implement Eq Float ( 
  equals = fn a b => a == b;
  notEquals = fn a b => a != b
);

# Use constraint functions - they resolve automatically
result1 = show 42;           # "42"
result2 = show "hello";      # "hello"
result3 = equals 1 2;        # False
result4 = notEquals 1 2;     # True
```

### Integration with Existing Features

The trait system works seamlessly with all existing Noolang features:

```noolang
# With higher-order functions
showAll = map show    # Automatically constrains to Show a => List a -> List String

# With pipeline operators
result = [1, 2, 3] |> map show |> joinStrings ", "

# With ADTs and pattern matching
type Option a = Some a | None;
implement Show (Option a) given Show a (
  show = fn opt => match opt with (
    Some x => "Some(" + show x + ")";
    None => "None"
  )
);
```

### Current Implementation Status

- ✅ **Constraint Definitions**: Full parser and AST support for `constraint Name params (functions)` at top level
- ✅ **Constraint Implementations**: Complete `implement Name Type (functions)` with conditional constraints
- ✅ **Type-Directed Dispatch**: Automatic resolution of constraint functions to implementations
- ✅ **Multiple Functions**: Support for constraints with multiple function signatures
- ✅ **Conditional Constraints**: `given` clauses for dependent implementations
- ✅ **Error Handling**: Helpful error messages for missing implementations
- ✅ **Parser Integration**: Full lexer and parser support for trait syntax
- ✅ **Type System Integration**: Complete integration with type inference and checking
- ✅ **Top-Level Support**: Constraint and implement statements work at program top level
- ✅ **Test Coverage**: Comprehensive test suite (18/18 trait system tests passing)

The trait system provides a solid foundation for advanced type system features and constraint-based programming patterns in Noolang.

## Type Constraints System

Noolang features a comprehensive **type constraint system** that enables safe and expressive generic programming. Constraints allow you to specify requirements that type variables must satisfy, similar to type classes in Haskell or traits in Rust.

### Built-in Constraints

Noolang provides several built-in constraints:

- **`Collection`** - Lists and records (not primitive types like String, Float, Bool)
- **`Number`** - Numeric types (Float)
- **`String`** - String types
- **`Boolean`** - Boolean types
- **`Show`** - Types that can be converted to strings
- **`List`** - List types specifically
- **`Record`** - Record types specifically
- **`Function`** - Function types
- **`Eq`** - Types that support equality comparison

### Constraint Syntax

TODO add examples

#### Explicit Constraint Annotations (Planned)

Future versions will support explicit constraint annotations:

```noolang
# Single constraint
id = fn x => x : a -> a given a is Collection

# Multiple constraints with "and"
map = fn f list => map f list : (a -> b, List a) -> List b given a is Show and b is Eq

# Complex constraint logic with "or"
flexible = fn x => x : a -> a given a is Collection or a is String
```

### Constraint Propagation

Constraints automatically propagate through function composition:

TODO add examples

### Constraint Validation

The type system validates constraints during unification:

TODO add examples

### Constraint Examples

#### List Operations with Constraints

TODO add examples

#### Record Operations with Constraints

TODO add examples

#### Function Composition with Constraints
TODO add examples


### CLI Debugging Tools

The CLI provides extensive debugging capabilities for development:

```bash
# Execute expressions
npm run start -- --eval "1 + 2 * 3"
npm run start -- -e "x = 10; x * 2"

# Debug tokenization
npm run start -- --tokens "fn x => x + 1"
npm run start -- --tokens-file examples/demo.noo

# Debug parsing (AST)
npm run start -- --ast "if x > 0 then x else -x"
npm run start -- --ast-file examples/demo.noo

# Debug type inference
npm run start -- --types "fn x => x + 1"
npm run start -- --types-file examples/demo.noo
npm run start -- --types-detailed "fn x => x + 1"
npm run start -- --types-env "fn x => x + 1"
npm run start -- --types-ast "fn x => x + 1"

# Run files
npm run start -- examples/demo.noo
```

#### REPL Debugging Commands

The REPL includes comprehensive debugging tools:

```bash
# Basic commands
.help                    # Show help
.quit                    # Exit REPL

# Environment inspection
.env                     # Show current environment
.env-detail              # Show detailed environment with types
.env-json                # Show environment as JSON
.clear-env               # Clear environment
.types                   # Show type environment

# Debugging commands
.tokens (expr)           # Show tokens for expression
.tokens-file file.noo    # Show tokens for file
.ast (expr)              # Show AST for expression
.ast-file file.noo       # Show AST for file
.ast-json (expr)         # Show AST as JSON
```

**Note**: REPL Commands use `.` prefix and parentheses `(expr)` for expressions to avoid conflicts with future type annotations.

### Current Implementation Status

- **✅ Constraint System**: Fully implemented with Hindley-Milner style inference
- **✅ Constraint Propagation**: Constraints are properly propagated through function composition
- **✅ Built-in Constraints**: All 9 constraint types are implemented and validated
- **✅ Constraint Validation**: Type checker enforces constraints during unification
- **✅ Error Reporting**: Clear error messages when constraints are violated
- **🚧 Explicit Annotations**: `given` syntax is parsed but constraint evaluation uses AND semantics for OR constraints

### Constraint System Benefits

1. **Type Safety**: Prevents invalid operations on incompatible types
2. **Generic Programming**: Enables safe polymorphic functions with requirements
3. **Clear Error Messages**: Specific feedback about constraint violations
4. **Automatic Propagation**: Constraints flow naturally through function composition
5. **LLM-Friendly**: Clear, predictable constraint semantics

## Project Structure

```
src/
  ├── ast.ts          # Abstract Syntax Tree definitions
  ├── lexer.ts        # Tokenizer for whitespace-significant syntax
  ├── parser/         # Parser implementation
  │   ├── parser.ts   # Main parser (combinator-based)
  │   └── combinators.ts # Parser combinator library
  ├── evaluator.ts    # Interpreter for evaluating expressions
  ├── typer_functional.ts # Type inference and checking
  ├── repl.ts         # Interactive REPL
  ├── cli.ts          # Command-line interface
  └── format.ts       # Value formatting and output

test/
  ├── parser.test.ts    # Parser tests
  ├── evaluator.test.ts # Evaluator tests
  └── typer_functional.test.ts # Type inference tests

syntaxes/
  └── noolang.tmLanguage.json # VSCode syntax highlighting
```

## Development

### Running Tests

```bash
npm test
```

All 316 tests pass, including parser, evaluator, typer, ADTs, constraints, recursion, and effects tests. The functional typer is used exclusively.

### Building

```bash
npm run build
```

### Performance Benchmarking

Noolang includes a comprehensive benchmarking system to track performance as language features are added:

```bash
npm run benchmark
```

This runs three benchmark suites:
- **Simple**: Basic language features (factorial, fibonacci) 
- **Medium**: Recursive list operations and higher-order functions
- **Complex**: Heavy type inference, constraint propagation, and nested computations

Results are automatically saved with git commit tracking to `benchmark-results/` for historical analysis.

**Benchmark files:**
- `benchmarks/simple.noo` - Basic arithmetic and recursion
- `benchmarks/medium.noo` - List operations with manual implementations  
- `benchmarks/complex.noo` - Complex nested functions and record operations

The benchmark runner provides statistical analysis (min/max/avg/median) across multiple runs with warmup phases to eliminate cold start effects.

### VSCode Extension

```bash
npm run vscode:package  # Create extension package
```

## Language Design Decisions

#### Duck-Typed Records

- **Permissive record unification**: Any record with the required fields matches, regardless of extra fields
- **Accessors**: Work with any record that has the field, enabling flexible and ergonomic code
- **Chaining**: Accessor chains and method-chaining patterns are natural and concise
- **LLM-friendly**: Less rigid type constraints, more natural code generation

### Expression-Based Design

Everything in Noolang is an expression, promoting a functional programming style:

- No statements, only expressions
- Functions are first-class values
- Immutable data structures by default
- All functions are curried by default

### Consistent Data Structures

Noolang uses commas as separators for all data structures for consistency and familiarity:

- **Consistency**: Records, lists, and tuples all use commas
- **Familiarity**: Matches common programming language conventions
- **Flexibility**: Whitespace around commas is optional
- **Clarity**: Clear distinction between data structures and function applications

### Type System

The type system provides:

- **Type inference** for all expressions using a functional Hindley-Milner engine
- **Primitive types**: Float, String, Bool, List, Record, Unit
- **Function types**: `(Float Float) -> Float`
- **Type constraints**: Complete constraint system with automatic propagation and validation
- **Type annotations** (planned for future versions)

### Effects (Implemented)

Effects are explicit and fully tracked in the type system:

- **IO operations** are marked with `!read`, `!write`, `!log`
- **State mutations** are tracked with `!state`
- **Random operations** are marked with `!rand`
- **All effects** propagate through function composition automatically
- **Effect validation** ensures type safety and explicit effect handling

## Future Features

- **Enhanced type annotations**: Record type syntax `{@name String, @age Number}`
- **Destructuring patterns**: Pattern-based assignment for tuples and records
- **JavaScript compilation**: Compile to JavaScript for production use
- **VSCode Language Server**: LSP integration for intellisense and hover types
- **Show constraints**: Add `Show` constraint to `print` function for type safety

## Contributing
Feel free to fork, experiment, and contribute!

## License

MIT<|MERGE_RESOLUTION|>--- conflicted
+++ resolved
@@ -318,17 +318,10 @@
 Noolang provides a comprehensive set of built-in functions organized by category:
 
 #### Arithmetic Operations (Pure)
-<<<<<<< HEAD
-- **`+`** - Addition/Concatenation: `Int -> Int -> Int` or `String -> String -> String`
-- **`-`** - Subtraction: `Int -> Int -> Int` 
-- **`*`** - Multiplication: `Int -> Int -> Int`
-- **`/`** - Division: `Int -> Int -> Int` (throws error on division by zero)
-=======
 - **`+`** - Addition: `Float -> Float -> Float`
 - **`-`** - Subtraction: `Float -> Float -> Float` 
 - **`*`** - Multiplication: `Float -> Float -> Float`
 - **`/`** - Division: `Float -> Float -> Option Float`
->>>>>>> b61a8b03
 
 #### Comparison Operations (Pure)
 - **`==`** - Equality: `a -> a -> Bool` (polymorphic)
