# Noolang

<<<<<<< HEAD
An expression-based, LLM-friendly programming language designed for linear, declarative code with explicit effects and strong type inference.

## Current Status (July 2024)
- **All core features implemented:** parser, evaluator, type inference, REPL, CLI, and debugging tools
- **All tests passing** (555+ tests) ✅ - parser, evaluator, typer, ADTs, constraints, recursion, effects, trait system
- **Complete effect system**: 3-phase implementation with effect validation and propagation
- **Trait system with constraint resolution**: Full implementation with type-directed dispatch and top-level support
- **Comma-separated data structures**: `[1, 2, 3]`, `{ @name "Alice", @age 30 }`
- **Explicit effects**: Effects are tracked in the type system with granular effect taxonomy
- **Strong type inference**: Powered by a functional Hindley-Milner type inference engine with let-polymorphism
- **Type Constraints**: Full constraint system with automatic propagation and validation (9 built-in constraints)
- **Algebraic Data Types**: Complete ADT implementation with type definitions, constructors, and pattern matching
- **Recursion**: Full support for recursive functions with proper closure handling and type checking
- **REPL and CLI**: Feature colorized output and advanced debugging commands (tokens, AST, types, environment, etc.)
- **Robust error handling and debugging**: All foundational issues resolved
- **VSCode syntax highlighting**: Full support for `.noo` files
- **Performance optimized**: 30% improvement with comprehensive benchmarking system
=======
An functional, expression-based, LLM-friendly programming language designed for linear, declarative code with explicit effects and strong type inference.
>>>>>>> 053d8d92

## Features
- **Expression-based** - everything is an expression
- **Strong type inference** 
- **Type Constraints** - expressive constraint system for safe generic programming
- **Trait system** - constraint definitions and implementations with type-directed dispatch
- **Functional programming** idioms and patterns
- **Convenient operators for piping and composition** `|>` and `<|` for function composition and `|` to pipe values into partially applied functions. 
- **Composable accessors for Records** for immutably reading and writing structured data.
- **REPL** for interactive development with comprehensive debugging tools
- **Explicit effects**: Effects are tracked in the type system and visible in function types
- **Explicit Mutation**: mutable variables require special handling and can only be mutated lexically to increase safety.
- **Algebraic Data Types (ADTs)**: Complete implementation with type definitions, constructors, pattern matching, and built-in Option/Result types


## Installation

```bash
npm install
npm run build
```

## Usage

### REPL

Start the interactive REPL:

```bash
npm run dev
```

Or run the compiled version:

```bash
npm start
```

### CLI Debugging Tools

The CLI provides extensive debugging capabilities for development:

```bash
# Execute expressions
npm run start -- --eval "1 + 2 * 3"
npm run start -- -e "x = 10; x * 2"

# Debug tokenization
npm run start -- --tokens "fn x => x + 1"
npm run start -- --tokens-file examples/demo.noo

# Debug parsing (AST)
npm run start -- --ast "if x > 0 then x else -x"
npm run start -- --ast-file examples/demo.noo

# Debug type inference
npm run start -- --types "fn x => x + 1"
npm run start -- --types-file examples/demo.noo
npm run start -- --types-detailed "fn x => x + 1"
npm run start -- --types-env "fn x => x + 1"
npm run start -- --types-ast "fn x => x + 1"

# Run files
npm run start -- examples/demo.noo
```

#### REPL Debugging Commands

The REPL includes comprehensive debugging tools:

```bash
# Basic commands
.help                    # Show help
.quit                    # Exit REPL

# Environment inspection
.env                     # Show current environment
.env-detail              # Show detailed environment with types
.env-json                # Show environment as JSON
.clear-env               # Clear environment
.types                   # Show type environment

# Debugging commands
.tokens (expr)           # Show tokens for expression
.tokens-file file.noo    # Show tokens for file
.ast (expr)              # Show AST for expression
.ast-file file.noo       # Show AST for file
.ast-json (expr)         # Show AST as JSON
```

**Note**: REPL Commands use `.` prefix and parentheses `(expr)` for expressions to avoid conflicts with future type annotations.

### Examples

```noolang
# Function definition
add = fn x y => x + y

# Function application doesn't require parens and `,` is only used for separating items in data structures like `Tuple`, `Record` and `List`
add 2 3

# all functions are curried so if you pass less than their full number of arguments you get back a partially applied function
increment = add 1;
increment 2 #=> 3 : Int

# to nest calls you may need parenthesis
add 2 (add 3 2)

# strictly speaking you never pass more than one argument
add 1 2 
# is actually 
((add 1) 2)
# in javascript this could be seen as `const add = x => y => x + y; add(1)(2);`

# because nesting can get confusing fast noolang includes a few helpful opperators for reducing the need for parens such as the `|` operator:
2 | add 3 | add 2

[1, 2, 3] | map (add 1) # => [2, 3, 4]

# the $ operator acts like a weak function application operator allowing you to often skip parens on the right hand expression:
[1, 2, 3] | map $ add 1

# can be written as



# Conditional expressions
if True then 1 else 2

# Records
user = { @name "Alice", @age 30 }

# Accessors
(@name user)

# Recursion
factorial = fn n => if n == 0 then 1 else n * (factorial (n - 1))

# Mutation
mut counter = 0;
mut! counter = counter + 1

# List operations
[1, 2, 3] |> tail |> head

# Algebraic Data Types
type Color = Red | Green | Blue;
favorite = Red;

type Option a = Some a | None;
result = match (Some 42) with (Some x => x; None => 0)

# Pattern matching
type Point = Point Int Int;
point = Point 10 20;
x = match point with (Point x y => x)
```

## Language Syntax

### Program Structure

**Files are single expression**: Each Noolang file contains exactly one top-level expression. However...

**Semicolon (`;`) is an expression sequencer, not a terminator**:
- Left side expression is evaluated and discarded
- Right side expression is evaluated and returned
- This allows for sequencing operations while only returning the final result
- This is the most commonly used for defining variables but can also be used to sequence effects
- **Program Evaluation**: When evaluating a program with multiple statements, only the result of the final statement is returned

```noolang
# This evaluates to 15 (the result of the right side)
x = 10; x + 5

# This evaluates to [8, 10, 12] (the result of map)
print "hello"; map (fn x => x * 2) [4, 5, 6]
```

### Literals

```noolang
42          # Integer
"hello"     # String
{}          # Unit
[1, 2, 3]   # List (comma-separated)
{ @name "Alice", @age 30 }  # Record (comma-separated fields)
{1, 2, 3}   # Tuple (comma-separated)
```

### Function Definitions

```noolang
# Simple function
add = fn x y => x + y

# Function with multiple parameters
multiply = fn a b c => a * b * c

# Curried function (Haskell-style)
curried_add = fn a => fn b => a + b
```

### Function Application

```noolang
# Direct application
add 2 3

# Nested application
add (multiply 2 3) 4

# Curried application
curried_add 2 3
```

### Pipeline and Function Application Operators

Noolang provides three operators for function composition and application:

#### Pipeline Operator (`|>`) - Function Composition
Composes functions from left to right (like Unix pipes):
```noolang
# Chain functions: f |> g |> h means h(g(f(x)))
[1, 2, 3] |> head |> add 5
```

#### Thrush Operator (`|`) - Function Application
Applies the right function to the left value:
```noolang
# Apply function: x | f means f(x)
[1, 2, 3] | map (fn x => x * 2)
```

#### Dollar Operator (`$`) - Low-Precedence Function Application
Applies the left function to the right value with low precedence (avoids parentheses):
```noolang
# Without $ - lots of parentheses needed
map (fn x => x * 2) (filter (fn x => x > 5) [1, 2, 3, 4, 5, 6, 7, 8, 9, 10])

# With $ - much cleaner
map (fn x => x * 2) $ filter (fn x => x > 5) $ [1, 2, 3, 4, 5, 6, 7, 8, 9, 10]

# Method-chaining with accessors
person = { @address { @street "123 Main St", @city "Anytown" } };
street_value = person | @address | @street;  # Get the street value

# Using $ to avoid parentheses in complex expressions
# Without $ - nested parentheses
result1 = map (fn x => x * 2) (filter (fn x => x > 3) (person | @scores));

# With $ - cleaner chain
result2 = map (fn x => x * 2) $ filter (fn x => x > 3) $ (person | @scores);

# Complex nested function calls
reduce (+) 0 $ map (fn x => x * x) $ filter (fn x => x % 2 == 0) $ [1, 2, 3, 4, 5, 6]
```

### Conditional Expressions

```noolang
if condition then value1 else value2
```

### Records and Accessors

```noolang
# Record creation
user = { @name "Alice", @age 30, @city "NYC" }

# Accessor usage (accessors are functions)
user | @name        # Returns "Alice"
user | @age         # Returns 30

# Chained accessors (with extra fields)
complex = { @bar { @baz fn x => { @qux x }, @extra 42 } }
duck_chain = (((complex | @bar) | @baz) $ 123) | @qux  # Returns 123

# Accessors can be composed or used as functions
getName = @name;
getName user        # Same as user | @name
```

### Recursion

Noolang supports recursive functions with proper closure handling:

```noolang
# Factorial function
factorial = fn n => if n == 0 then 1 else n * (factorial (n - 1))

# Fibonacci function
fibonacci = fn n => if n <= 1 then n else (fibonacci (n - 1)) + (fibonacci (n - 2))

# List operations with recursion
length = fn list => if (isEmpty list) then 0 else 1 + (length (tail list))
```

### Mutation

Noolang supports local mutation with explicit syntax:

```noolang
# Mutable variable declaration
mut counter = 0

# Mutation (updating the variable)
mut! counter = counter + 1

# Mutation in expressions
mutation_demo = (
  mut counter = 0;
  mut! counter = counter + 1;
  counter
)
```

### Data Structure Syntax

Noolang uses commas as separators for all data structures:

```noolang
# Lists - comma separated
[1, 2, 3]
[1,2,3,1,2,3]  # Flexible whitespace around commas

# Records - comma separated fields
{ @name "Alice", @age 30 }
{ @x 1, @y 2, @z 3 }

# Tuples - comma separated
{1, 2, 3}
{10, 20}
```

**Why commas?** This provides a familiar, consistent syntax across all data structures:
- `[1, 2, 3]` = list with three elements
- `{ @name "Alice", @age 30 }` = record with two fields
- `{1, 2, 3}` = tuple with three elements

### Built-in Functions

Noolang provides a comprehensive set of built-in functions organized by category:

#### Arithmetic Operations (Pure)
- **`+`** - Addition: `Int -> Int -> Int`
- **`-`** - Subtraction: `Int -> Int -> Int` 
- **`*`** - Multiplication: `Int -> Int -> Int`
- **`/`** - Division: `Int -> Int -> Int` (throws error on division by zero)

#### Comparison Operations (Pure)
- **`==`** - Equality: `a -> a -> Bool` (polymorphic)
- **`!=`** - Inequality: `a -> a -> Bool` (polymorphic)
- **`<`** - Less than: `Int -> Int -> Bool`
- **`>`** - Greater than: `Int -> Int -> Bool`
- **`<=`** - Less than or equal: `Int -> Int -> Bool`
- **`>=`** - Greater than or equal: `Int -> Int -> Bool`

#### Function Application and Composition (Pure)
- **`|`** - Thrush operator (function application): `a -> (a -> b) -> b`
- **`|>`** - Pipeline operator (left-to-right composition): `(a -> b) -> (b -> c) -> (a -> c)`
- **`<|`** - Compose operator (right-to-left composition): `(b -> c) -> (a -> b) -> (a -> c)`
- **`$`** - Dollar operator (low precedence function application): `(a -> b) -> a -> b`
- **`;`** - Semicolon operator (sequence): `a -> b -> b`

#### List Operations (Pure)
- **`tail`** - Get list tail: `List a -> List a`
- **`cons`** - Prepend element: `a -> List a -> List a`
- **`map`** - Map function over list: `(a -> b) -> List a -> List b`
- **`filter`** - Filter list with predicate: `(a -> Bool) -> List a -> List a`
- **`reduce`** - Reduce list with accumulator: `(b -> a -> b) -> b -> List a -> b`
- **`length`** - Get list length: `List a -> Int`
- **`isEmpty`** - Check if list is empty: `List a -> Bool`
- **`append`** - Concatenate two lists: `List a -> List a -> List a`

#### Math Utilities (Pure)
- **`abs`** - Absolute value: `Int -> Int`
- **`max`** - Maximum of two numbers: `Int -> Int -> Int`
- **`min`** - Minimum of two numbers: `Int -> Int -> Int`

#### String Operations (Pure)
- **`concat`** - Concatenate strings: `String -> String -> String`
- **`toString`** - Convert value to string: `a -> String`

#### Record Operations (Pure)
- **`hasKey`** - Check if record has key: `Record -> String -> Bool`
- **`hasValue`** - Check if record has value: `Record -> a -> Bool`
- **`set`** - Set field in record: `accessor -> Record -> a -> Record`
- **Accessors** - `@field` for getting record fields: `Record -> a`

#### Tuple Operations (Pure)
- **`tupleLength`** - Get tuple length: `Tuple -> Int`
- **`tupleIsEmpty`** - Check if tuple is empty: `Tuple -> Bool`

#### I/O Operations (Effectful)
- **`print`** - Print value: `a -> a` (effect: `!write`)
- **`println`** - Print line: `a -> a` (effect: `!write`)
- **`readFile`** - Read file: `String -> String` (effect: `!read`)
- **`writeFile`** - Write file: `String -> String -> Unit` (effect: `!write`)
- **`log`** - Log message: `String -> Unit` (effect: `!log`)

#### Random Number Generation (Effectful)
- **`random`** - Random integer: `Int` (effect: `!rand`)
- **`randomRange`** - Random in range: `Int -> Int -> Int` (effect: `!rand`)

#### Mutable State Operations (Effectful)
- **`mutSet`** - Set mutable reference: `ref -> a -> Unit` (effect: `!state`)
- **`mutGet`** - Get mutable reference: `ref -> a` (effect: `!state`)

#### ADT Constructors and Utilities

**Option Type:**
- **`Some`** - Option constructor: `a -> Option a`
- **`None`** - Empty option: `Option a`
- **`isSome`** - Check if Option is Some: `Option a -> Bool`
- **`isNone`** - Check if Option is None: `Option a -> Bool`
- **`unwrap`** - Extract value from Some: `Option a -> a` (throws on None)

**Result Type:**
- **`Ok`** - Success constructor: `a -> Result a b`
- **`Err`** - Error constructor: `b -> Result a b`
- **`isOk`** - Check if Result is Ok: `Result a b -> Bool`
- **`isErr`** - Check if Result is Err: `Result a b -> Bool`

**Boolean Type:**
- **`True`** - Boolean true constructor
- **`False`** - Boolean false constructor

### Standard Library Functions

The following functions are defined in `stdlib.noo` and automatically loaded:

#### List Operations (Standard Library)
- **`head`** - Safe head function: `List a -> Option a` (returns `None` for empty lists)

#### Utility Functions (Standard Library)
- **`id`** - Identity function: `a -> a`
- **`compose`** - Function composition: `(b -> c) -> (a -> b) -> (a -> c)`

#### Boolean Operations (Standard Library)
- **`not`** - Boolean negation: `Bool -> Bool`
- **`bool_and`** - Boolean AND: `Bool -> Bool -> Bool`
- **`bool_or`** - Boolean OR: `Bool -> Bool -> Bool`

#### Option Utilities (Standard Library)
- **`option_get_or`** - Extract Option with default: `a -> Option a -> a`
- **`option_map`** - Map over Option: `(a -> b) -> Option a -> Option b`

#### Result Utilities (Standard Library)
- **`result_get_or`** - Extract Result with default: `a -> Result a b -> a`
- **`result_map`** - Map over Result: `(a -> b) -> Result a b -> Result b c`

### Effect System

Noolang has a comprehensive effect system that tracks side effects in function types. Effects are denoted with the `!effect` syntax:

#### Available Effects:
- **`!read`** - File/input reading operations
- **`!write`** - Output/printing operations  
- **`!log`** - Logging operations
- **`!state`** - Mutable state operations
- **`!rand`** - Random number generation
- **`!time`** - Time-related operations
- **`!ffi`** - Foreign function interface
- **`!async`** - Asynchronous operations

#### Effect Syntax:
```noolang
# Pure function (no effects)
add = fn x y => x + y : Int -> Int -> Int

# Effectful function
readAndPrint = fn filename => (
  content = readFile filename;
  print content
) : String -> String !read !write
```

Effects automatically propagate through function composition and are validated by the type system.

## Algebraic Data Types (ADTs)

Noolang supports **Algebraic Data Types** for creating custom types with constructors and pattern matching. This enables type-safe modeling of complex data structures and provides powerful pattern-based control flow.

### Type Definitions

Define custom types with multiple constructors:

```noolang
# Simple enum-like types
type Color = Red | Green | Blue;

# Types with parameters
type Option a = Some a | None;
type Result a b = Ok a | Err b;

# Types with multiple parameters
type Point a = Point a a;
type Shape = Circle Int | Rectangle Int Int;
```

### Built-in ADTs

Noolang provides two essential ADTs out of the box:

#### Option Type
For handling nullable values safely:

```noolang
# Creating Option values
some_value = Some 42;
no_value = None;

# Safe division function
safe_divide = fn a b => if b == 0 then None else Some (a / b);
result = safe_divide 10 2;  # Some 5
```

#### Result Type  
For error handling:

```noolang
# Creating Result values
success = Ok "Operation succeeded";
failure = Err "Something went wrong";

# Function that may fail
parse_number = fn str => if str == "42" then Ok 42 else Err "Invalid";
valid = parse_number "42";    # Ok 42
invalid = parse_number "abc"; # Err "Invalid"
```

### Pattern Matching

Use `match` expressions to destructure ADTs and handle different cases:

```noolang
# Basic pattern matching
handle_option = fn opt => match opt with (
  Some value => value * 2;
  None => 0
);

# Pattern matching with multiple constructors
area = fn shape => match shape with (
  Circle radius => radius * radius * 3;
  Rectangle width height => width * height;
  Triangle a b c => (a * b) / 2
);

# Extracting values from constructors
get_coordinate = fn point => match point with (
  Point x y => { @x x, @y y }
);
```

### Constructor Functions

ADT constructors are automatically created as curried functions:

```noolang
type Point a = Point a a;

# Constructors work as functions
origin = Point 0 0;
make_point = Point;        # Partially applied constructor
point_10 = make_point 10;  # Function waiting for second argument
complete = point_10 20;    # Point 10 20
```

### Integration with Existing Features

ADTs work seamlessly with Noolang's existing features:

```noolang
# With higher-order functions
options = [Some 1, None, Some 3];
extract = fn opt => match opt with (Some x => x; None => 0);
values = map extract options;  # [1, 0, 3]

# With type constraints (automatic)
shapes = [Circle 5, Rectangle 10 20];
areas = map area shapes;       # Areas of all shapes

# With pipeline operators
result = Some 42 | match (Some x => x * 2; None => 0);  # 84
```

### Pattern Syntax

Pattern matching supports various pattern types:

```noolang
# Constructor patterns with variables
match value with (Some x => x; None => 0)

# Nested patterns (for complex ADTs)
match nested with (Some (Point x y) => x + y; _ => 0)

# Wildcard patterns
match color with (Red => 1; _ => 0)
```

### Type Safety

ADTs provide compile-time type safety:

- **Constructor validation**: Wrong number of arguments to constructors is caught
- **Pattern completeness**: Missing pattern cases are detected  
- **Type inference**: ADT types are inferred correctly
- **Constraint propagation**: Type constraints work with custom ADTs

### Current Implementation Status

- ✅ **Type definitions**: `type Name = Constructor1 | Constructor2`
- ✅ **Pattern matching**: `match expr with (pattern => expr; ...)`  
- ✅ **Built-in types**: Option and Result types with utility functions
- ✅ **Constructor functions**: Automatic curried constructor creation
- ✅ **Type checking**: Full type safety with inference
- ✅ **Integration**: Works with all existing language features
- ✅ **Literal patterns**: Support for matching on numbers and strings (e.g., `Code 404`)
- ✅ **Nested patterns**: Support for complex nested constructor patterns (e.g., `Wrap (Value n)`)
- ✅ **Recursive types**: Full support for recursive ADT definitions
- ✅ **Complex patterns**: Complete pattern matching with all pattern types

## Duck-Typed Records and Accessors

Noolang records are **duck-typed**: any record with the required field(s) can be used, regardless of extra fields. This makes accessors and record operations flexible and ergonomic, similar to JavaScript or Python objects.

### Example

```noolang
# Record with extra fields
duck_person = { @name "Bob", @age 42, @extra "ignored" }
duck_name = duck_person | @name  # Returns "Bob"

# Chained accessors with extra fields
complex = { @bar { @baz fn x => { @qux x }, @extra 42 } }
duck_chain = (((complex | @bar) | @baz) $ 123) | @qux  # Returns 123
```

- **Accessors** (`@field`) work with any record that has the required field, even if there are extra fields.
- **Accessor chains** work as long as each step has the required field.
- This enables ergonomic, method-chaining-like patterns and makes Noolang more LLM-friendly and expressive.

## VSCode Support

Noolang has full VSCode syntax highlighting support:

1. **Install the extension**: Use the provided `noolang-0.1.0.vsix` file
2. **Automatic activation**: `.noo` files will automatically use Noolang syntax highlighting
3. **Features**: Keywords, operators, data structures, accessors, comments, and more are highlighted

## Trait System with Constraint Resolution

Noolang features a **comprehensive trait system** that enables constraint-based polymorphism through constraint definitions, implementations, and automatic type-directed dispatch. Constraint and implement statements work at the top level of programs. This provides a foundation for advanced type system features similar to Haskell's type classes or Rust's traits.

### Constraint Definitions

Define constraints that specify required functions and their signatures:

```noolang
# Simple constraint with one function
constraint Show a ( show : a -> String );

# Constraint with multiple functions
constraint Eq a ( 
  equals : a -> a -> Bool; 
  notEquals : a -> a -> Bool 
);

# Complex constraint with generic functions
constraint Monad m (
  return : a -> m a;
  bind : m a -> (a -> m b) -> m b
);
```

### Constraint Implementations

Provide implementations of constraints for specific types:

```noolang
# Implement Show for Int
implement Show Int ( show = intToString );

# Implement Eq for String
implement Eq String ( 
  equals = stringEquals;
  notEquals = fn a b => not (stringEquals a b)
);

# Implement Show for Lists (if elements are showable)
implement Show (List a) given Show a (
  show = fn list => "[" + (joinStrings ", " (map show list)) + "]"
);
```

### Type-Directed Dispatch

Constraint functions automatically resolve to the correct implementation based on argument types:

```noolang
# These calls automatically resolve to the right implementation
show 42              # Uses Show Int implementation
show "hello"         # Uses Show String implementation  
show [1, 2, 3]       # Uses Show (List a) implementation with Show Int

equals 1 2           # Uses Eq Int implementation
equals "a" "b"       # Uses Eq String implementation
```

### Conditional Implementations

Implement constraints conditionally based on other constraints:

```noolang
# Show for Lists only if elements are showable
implement Show (List a) given Show a (
  show = fn list => "[" + (joinStrings ", " (map show list)) + "]"
);

# Eq for pairs if both components are comparable
implement Eq (Pair a b) given Eq a, Eq b (
  equals = fn (Pair x1 y1) (Pair x2 y2) => 
    (equals x1 x2) && (equals y1 y2)
);
```

### Error Handling

Clear error messages when implementations are missing:

```noolang
# This would produce a helpful error:
show someCustomType   # Error: No implementation of Show for CustomType
```

### Complete Example

Here's a complete example showing constraint definitions and usage at the top level:

```noolang
# Define constraints at top level
constraint Show a ( show : a -> String );
constraint Eq a ( 
  equals : a -> a -> Bool; 
  notEquals : a -> a -> Bool 
);

# Implement constraints for different types
implement Show Int ( show = toString );
implement Show String ( show = fn s => s );
implement Eq Int ( 
  equals = fn a b => a == b;
  notEquals = fn a b => a != b
);

# Use constraint functions - they resolve automatically
result1 = show 42;           # "42"
result2 = show "hello";      # "hello"
result3 = equals 1 2;        # False
result4 = notEquals 1 2;     # True
```

### Integration with Existing Features

The trait system works seamlessly with all existing Noolang features:

```noolang
# With higher-order functions
showAll = map show    # Automatically constrains to Show a => List a -> List String

# With pipeline operators
result = [1, 2, 3] |> map show |> joinStrings ", "

# With ADTs and pattern matching
type Option a = Some a | None;
implement Show (Option a) given Show a (
  show = fn opt => match opt with (
    Some x => "Some(" + show x + ")";
    None => "None"
  )
);
```

### Current Implementation Status

- ✅ **Constraint Definitions**: Full parser and AST support for `constraint Name params (functions)` at top level
- ✅ **Constraint Implementations**: Complete `implement Name Type (functions)` with conditional constraints
- ✅ **Type-Directed Dispatch**: Automatic resolution of constraint functions to implementations
- ✅ **Multiple Functions**: Support for constraints with multiple function signatures
- ✅ **Conditional Constraints**: `given` clauses for dependent implementations
- ✅ **Error Handling**: Helpful error messages for missing implementations
- ✅ **Parser Integration**: Full lexer and parser support for trait syntax
- ✅ **Type System Integration**: Complete integration with type inference and checking
- ✅ **Top-Level Support**: Constraint and implement statements work at program top level
- ✅ **Test Coverage**: Comprehensive test suite (18/18 trait system tests passing)

The trait system provides a solid foundation for advanced type system features and constraint-based programming patterns in Noolang.

## Type Constraints System

Noolang features a comprehensive **type constraint system** that enables safe and expressive generic programming. Constraints allow you to specify requirements that type variables must satisfy, similar to type classes in Haskell or traits in Rust.

### Built-in Constraints

Noolang provides several built-in constraints:

- **`Collection`** - Lists and records (not primitive types like String, Int, Bool)
- **`Number`** - Numeric types (Int)
- **`String`** - String types
- **`Boolean`** - Boolean types
- **`Show`** - Types that can be converted to strings
- **`List`** - List types specifically
- **`Record`** - Record types specifically
- **`Function`** - Function types
- **`Eq`** - Types that support equality comparison

### Constraint Syntax

#### Automatic Constraints (Current Implementation)

Many built-in functions automatically carry constraints that are enforced during type checking:

```noolang
# head function has constraint: (List a) -> a given a is Collection
first = head [1, 2, 3];  # ✅ Works - Int satisfies Collection
first_bad = head 42;     # ❌ Error - Int does not satisfy Collection

# tail function has same constraint
rest = tail [1, 2, 3];   # ✅ Works
rest_bad = tail "hello"; # ❌ Error - String does not satisfy Collection

# length function works on any Collection
count = length [1, 2, 3]; # ✅ Works
```

#### Explicit Constraint Annotations (Planned)

Future versions will support explicit constraint annotations:

```noolang
# Single constraint
id = fn x => x : a -> a given a is Collection

# Multiple constraints with "and"
map = fn f list => map f list : (a -> b, List a) -> List b given a is Show and b is Eq

# Complex constraint logic with "or"
flexible = fn x => x : a -> a given a is Collection or a is String
```

### Constraint Propagation

Constraints automatically propagate through function composition:

```noolang
# Compose functions while preserving constraints
compose = fn f g => fn x => f (g x)

# head has constraint: a is Collection
# compose preserves this constraint
safeHead = compose head

# This works because list satisfies Collection constraint
result = safeHead [1, 2, 3];  # ✅ Type: Int

# This fails because Int doesn't satisfy Collection constraint
bad_result = safeHead 42;     # ❌ Type error
```

### Constraint Validation

The type system validates constraints during unification:

```noolang
# Function that requires Collection constraint
processList = fn x => head x : a -> b given a is Collection

# Valid usage
result1 = processList [1, 2, 3];  # ✅ Works

# Invalid usage - constraint violation
result2 = processList 42;         # ❌ Error: Int does not satisfy Collection constraint
```

### Constraint Examples

#### List Operations with Constraints

```noolang
# All list operations require Collection constraint
numbers = [1, 2, 3, 4, 5];

first = head numbers;     # Type: Int
rest = tail numbers;      # Type: List Int
count = length numbers;   # Type: Int

# Constraint propagation through composition
getFirst = compose head;
result = getFirst numbers;  # Type: Int
```

#### Record Operations with Constraints

```noolang
# Records also satisfy Collection constraint
person = { @name "Alice", @age 30 };

# Accessors work with any record having the required field
name = @name person;      # Type: String
age = @age person;        # Type: Int

# Constraint validation ensures type safety
bad_access = @nonexistent person;  # ❌ Error if field doesn't exist
```

#### Function Composition with Constraints

```noolang
# Compose functions while maintaining constraint safety
compose = fn f g => fn x => f (g x)

# Create safe list operations
safeHead = compose head;
safeTail = compose tail;

# These work because constraints are preserved
first = safeHead [1, 2, 3];  # ✅ Type: Int
rest = safeTail [1, 2, 3];   # ✅ Type: List Int

# These fail because constraints are enforced
bad_first = safeHead 42;     # ❌ Error: Int does not satisfy Collection
```

### Current Implementation Status

- **✅ Constraint System**: Fully implemented with Hindley-Milner style inference
- **✅ Constraint Propagation**: Constraints are properly propagated through function composition
- **✅ Built-in Constraints**: All 9 constraint types are implemented and validated
- **✅ Constraint Validation**: Type checker enforces constraints during unification
- **✅ Error Reporting**: Clear error messages when constraints are violated
- **🚧 Explicit Annotations**: `given` syntax is parsed but constraint evaluation uses AND semantics for OR constraints

### Constraint System Benefits

1. **Type Safety**: Prevents invalid operations on incompatible types
2. **Generic Programming**: Enables safe polymorphic functions with requirements
3. **Clear Error Messages**: Specific feedback about constraint violations
4. **Automatic Propagation**: Constraints flow naturally through function composition
5. **LLM-Friendly**: Clear, predictable constraint semantics

## Project Structure

```
src/
  ├── ast.ts          # Abstract Syntax Tree definitions
  ├── lexer.ts        # Tokenizer for whitespace-significant syntax
  ├── parser/         # Parser implementation
  │   ├── parser.ts   # Main parser (combinator-based)
  │   └── combinators.ts # Parser combinator library
  ├── evaluator.ts    # Interpreter for evaluating expressions
  ├── typer_functional.ts # Type inference and checking
  ├── repl.ts         # Interactive REPL
  ├── cli.ts          # Command-line interface
  └── format.ts       # Value formatting and output

test/
  ├── parser.test.ts    # Parser tests
  ├── evaluator.test.ts # Evaluator tests
  └── typer_functional.test.ts # Type inference tests

syntaxes/
  └── noolang.tmLanguage.json # VSCode syntax highlighting
```

## Development

### Running Tests

```bash
npm test
```

All 316 tests pass, including parser, evaluator, typer, ADTs, constraints, recursion, and effects tests. The functional typer is used exclusively.

### Building

```bash
npm run build
```

### Performance Benchmarking

Noolang includes a comprehensive benchmarking system to track performance as language features are added:

```bash
npm run benchmark
```

This runs three benchmark suites:
- **Simple**: Basic language features (factorial, fibonacci) 
- **Medium**: Recursive list operations and higher-order functions
- **Complex**: Heavy type inference, constraint propagation, and nested computations

Results are automatically saved with git commit tracking to `benchmark-results/` for historical analysis.

**Benchmark files:**
- `benchmarks/simple.noo` - Basic arithmetic and recursion
- `benchmarks/medium.noo` - List operations with manual implementations  
- `benchmarks/complex.noo` - Complex nested functions and record operations

The benchmark runner provides statistical analysis (min/max/avg/median) across multiple runs with warmup phases to eliminate cold start effects.

### VSCode Extension

```bash
npm run vscode:package  # Create extension package
```

## Language Design Decisions

#### Duck-Typed Records

- **Permissive record unification**: Any record with the required fields matches, regardless of extra fields
- **Accessors**: Work with any record that has the field, enabling flexible and ergonomic code
- **Chaining**: Accessor chains and method-chaining patterns are natural and concise
- **LLM-friendly**: Less rigid type constraints, more natural code generation

### Expression-Based Design

Everything in Noolang is an expression, promoting a functional programming style:

- No statements, only expressions
- Functions are first-class values
- Immutable data structures by default
- All functions are curried by default

### Consistent Data Structures

Noolang uses commas as separators for all data structures for consistency and familiarity:

- **Consistency**: Records, lists, and tuples all use commas
- **Familiarity**: Matches common programming language conventions
- **Flexibility**: Whitespace around commas is optional
- **Clarity**: Clear distinction between data structures and function applications

### Type System

The type system provides:

- **Type inference** for all expressions using a functional Hindley-Milner engine
- **Primitive types**: Int, String, Bool, List, Record, Unit
- **Function types**: `(Int Int) -> Int`
- **Type constraints**: Complete constraint system with automatic propagation and validation
- **Type annotations** (planned for future versions)

### Effects (Implemented)

Effects are explicit and fully tracked in the type system:

- **IO operations** are marked with `!read`, `!write`, `!log`
- **State mutations** are tracked with `!state`
- **Random operations** are marked with `!rand`
- **All effects** propagate through function composition automatically
- **Effect validation** ensures type safety and explicit effect handling

## Future Features

- **Enhanced type annotations**: Record type syntax `{@name String, @age Number}`
- **Constraint annotations**: Explicit `given` syntax for constraint declarations
- **File imports**: Module system for code organization  
- **Destructuring patterns**: Pattern-based assignment for tuples and records
- **JavaScript compilation**: Compile to JavaScript for production use
- **VSCode Language Server**: LSP integration for intellisense and hover types
- **Show constraints**: Add `Show` constraint to `print` function for type safety

## Contributing

This is a learning project for building programming languages. Feel free to experiment and contribute!

## License

MIT<|MERGE_RESOLUTION|>--- conflicted
+++ resolved
@@ -1,26 +1,6 @@
 # Noolang
 
-<<<<<<< HEAD
-An expression-based, LLM-friendly programming language designed for linear, declarative code with explicit effects and strong type inference.
-
-## Current Status (July 2024)
-- **All core features implemented:** parser, evaluator, type inference, REPL, CLI, and debugging tools
-- **All tests passing** (555+ tests) ✅ - parser, evaluator, typer, ADTs, constraints, recursion, effects, trait system
-- **Complete effect system**: 3-phase implementation with effect validation and propagation
-- **Trait system with constraint resolution**: Full implementation with type-directed dispatch and top-level support
-- **Comma-separated data structures**: `[1, 2, 3]`, `{ @name "Alice", @age 30 }`
-- **Explicit effects**: Effects are tracked in the type system with granular effect taxonomy
-- **Strong type inference**: Powered by a functional Hindley-Milner type inference engine with let-polymorphism
-- **Type Constraints**: Full constraint system with automatic propagation and validation (9 built-in constraints)
-- **Algebraic Data Types**: Complete ADT implementation with type definitions, constructors, and pattern matching
-- **Recursion**: Full support for recursive functions with proper closure handling and type checking
-- **REPL and CLI**: Feature colorized output and advanced debugging commands (tokens, AST, types, environment, etc.)
-- **Robust error handling and debugging**: All foundational issues resolved
-- **VSCode syntax highlighting**: Full support for `.noo` files
-- **Performance optimized**: 30% improvement with comprehensive benchmarking system
-=======
 An functional, expression-based, LLM-friendly programming language designed for linear, declarative code with explicit effects and strong type inference.
->>>>>>> 053d8d92
 
 ## Features
 - **Expression-based** - everything is an expression
