--- conflicted
+++ resolved
@@ -51,13 +51,6 @@
 		'test/type-system/option_unification.test.ts', // Migrated to uvu
 		'test/integration/import_relative.test.ts', // Migrated to uvu
 		'test/language-features/head_function.test.ts', // Migrated to uvu
-<<<<<<< HEAD
-	
-		'test/features/pattern-matching/pattern_matching_failures.test.ts', // Migrated to uvu
-		'test/type-system/print_type_pollution.test.ts', // Migrated to uvu
-		'test/features/operators/safe_thrush_operator.test.ts', // Migrated to uvu
-],
-=======
 		'test/features/pattern-matching/pattern_matching_failures.test.ts', // Migrated to uvu
 		'test/type-system/print_type_pollution.test.ts', // Migrated to uvu
 		'test/features/operators/safe_thrush_operator.test.ts', // Migrated to uvu
@@ -68,5 +61,4 @@
 		'test/features/adt.test.ts', // Migrated to uvu
 		'test/language-features/combinators.test.ts', // Migrated to uvu
 	],
->>>>>>> 282568eb
 };