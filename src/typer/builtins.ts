--- conflicted
+++ resolved
@@ -29,13 +29,6 @@
 export const initializeBuiltins = (state: TypeState): TypeState => {
 	const newEnv = new Map(state.environment);
 
-<<<<<<< HEAD
-	// Arithmetic operators - + now supports both Int and String
-	// For now, we'll use two separate polymorphic types. In practice, this means
-	// type inference will try both signatures and use the one that works
-	newEnv.set('+', {
-		type: functionType([typeVariable('a'), typeVariable('a')], typeVariable('a')),
-=======
 	// Addition operator - uses Add trait (supports strings)
 	const addOpType = functionType(
 		[typeVariable('a'), typeVariable('a')], 
@@ -45,7 +38,6 @@
 	addOpType.constraints = [implementsConstraint('a', 'Add')];
 	newEnv.set('+', {
 		type: addOpType,
->>>>>>> b61a8b03
 		quantifiedVars: ['a'],
 	});
 
